--- conflicted
+++ resolved
@@ -28,8 +28,5 @@
       d['name'] = a.attribute.name
       d['value'] = a.value
       data.append(d)
-<<<<<<< HEAD
-  return data
-=======
     return data
->>>>>>> 446681c3
+
