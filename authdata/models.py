
# -*- encoding: utf-8 -*-

# The MIT License (MIT)
#
# Copyright (c) 2014-2015 Haltu Oy, http://haltu.fi
#
# Permission is hereby granted, free of charge, to any person obtaining a copy
# of this software and associated documentation files (the "Software"), to deal
# in the Software without restriction, including without limitation the rights
# to use, copy, modify, merge, publish, distribute, sublicense, and/or sell
# copies of the Software, and to permit persons to whom the Software is
# furnished to do so, subject to the following conditions:
#
# The above copyright notice and this permission notice shall be included in
# all copies or substantial portions of the Software.
#
# THE SOFTWARE IS PROVIDED "AS IS", WITHOUT WARRANTY OF ANY KIND, EXPRESS OR
# IMPLIED, INCLUDING BUT NOT LIMITED TO THE WARRANTIES OF MERCHANTABILITY,
# FITNESS FOR A PARTICULAR PURPOSE AND NONINFRINGEMENT. IN NO EVENT SHALL THE
# AUTHORS OR COPYRIGHT HOLDERS BE LIABLE FOR ANY CLAIM, DAMAGES OR OTHER
# LIABILITY, WHETHER IN AN ACTION OF CONTRACT, TORT OR OTHERWISE, ARISING FROM,
# OUT OF OR IN CONNECTION WITH THE SOFTWARE OR THE USE OR OTHER DEALINGS IN
# THE SOFTWARE.
<<<<<<< HEAD
#

"""
.. autoclass:: Municipality
.. autoclass:: School

"""

=======
>>>>>>> bce8cd8d

import logging
from django.db import models
from django.contrib.auth.models import AbstractUser

LOG = logging.getLogger(__name__)


class TimeStampedModel(models.Model):
  created = models.DateTimeField(auto_now_add=True)
  modified = models.DateTimeField(auto_now=True)

  class Meta:
    abstract = True


class User(TimeStampedModel, AbstractUser):
  external_source = models.CharField(max_length=2000, blank=True, default='')
  external_id = models.CharField(max_length=2000, blank=True, default='')

  def __unicode__(self):
    return self.username


class Source(TimeStampedModel):
  name = models.CharField(max_length=2048)

  def __unicode__(self):
    return self.name


class Municipality(TimeStampedModel):
  """A country is split into regions, highest level of grouping for users.
  """
  name = models.CharField(max_length=2048)
  municipality_id = models.CharField(max_length=2048)
  data_source = models.ForeignKey(Source)

  def __unicode__(self):
    return self.name


class School(TimeStampedModel):
  """School is the second level of grouping of users, inside Municipality.
  """
  name = models.CharField(max_length=2048)
  school_id = models.CharField(max_length=2048)
  municipality = models.ForeignKey(Municipality, related_name='schools')
  data_source = models.ForeignKey(Source)

  def __unicode__(self):
    return "%s / %s" % (self.name, self.municipality)


class Attribute(TimeStampedModel):
  name = models.CharField(max_length=2048, blank=True, null=True, default=None)

  def __unicode__(self):
    return self.name


class UserAttribute(TimeStampedModel):
  user = models.ForeignKey(User, related_name='attributes')
  attribute = models.ForeignKey(Attribute)
  value = models.CharField(max_length=2048, blank=True, null=True, default=None)
  data_source = models.ForeignKey(Source)
  disabled_at = models.DateTimeField(null=True, blank=True)

  def __unicode__(self):
    return u'%s: %s' % (self.attribute, self.value)


class Role(TimeStampedModel):
  name = models.CharField(max_length=2048)

  def __unicode__(self):
    return self.name


class Attendance(TimeStampedModel):
  user = models.ForeignKey(User, related_name='attendances')
  school = models.ForeignKey(School, related_name='users')
  role = models.ForeignKey(Role)
  group = models.CharField(max_length=2048, blank=True, default='')
  data_source = models.ForeignKey(Source, related_name='attendances')

  def __unicode__(self):
<<<<<<< HEAD
    return "%s: %s / %s" % (self.role, self.school.name, self.school.municipality.name)
=======
    return u'%s: %s / %s' % (self.role, self.school.name, self.school.municipality.name)
>>>>>>> bce8cd8d


# vim: tabstop=2 expandtab shiftwidth=2 softtabstop=2
<|MERGE_RESOLUTION|>--- conflicted
+++ resolved
@@ -22,7 +22,6 @@
 # LIABILITY, WHETHER IN AN ACTION OF CONTRACT, TORT OR OTHERWISE, ARISING FROM,
 # OUT OF OR IN CONNECTION WITH THE SOFTWARE OR THE USE OR OTHER DEALINGS IN
 # THE SOFTWARE.
-<<<<<<< HEAD
 #
 
 """
@@ -31,8 +30,6 @@
 
 """
 
-=======
->>>>>>> bce8cd8d
 
 import logging
 from django.db import models
@@ -120,11 +117,7 @@
   data_source = models.ForeignKey(Source, related_name='attendances')
 
   def __unicode__(self):
-<<<<<<< HEAD
-    return "%s: %s / %s" % (self.role, self.school.name, self.school.municipality.name)
-=======
     return u'%s: %s / %s' % (self.role, self.school.name, self.school.municipality.name)
->>>>>>> bce8cd8d
 
 
 # vim: tabstop=2 expandtab shiftwidth=2 softtabstop=2
